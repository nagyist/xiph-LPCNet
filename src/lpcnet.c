--- conflicted
+++ resolved
@@ -188,15 +188,11 @@
     pitch = IMIN(255, IMAX(33, pitch));
     memmove(&lpcnet->old_gain[1], &lpcnet->old_gain[0], (FEATURES_DELAY-1)*sizeof(lpcnet->old_gain[0]));
     lpcnet->old_gain[0] = features[PITCH_GAIN_FEATURE];
-<<<<<<< HEAD
-    run_frame_network(lpcnet, condition, gru_a_condition, features, pitch);
+    run_frame_network(lpcnet, gru_a_condition, gru_b_condition, features, pitch);
 #ifdef END2END
     lpc_from_features(lpcnet,features);
     memcpy(lpc, lpcnet->old_lpc[0], LPC_ORDER*sizeof(lpc[0]));
 #else
-=======
-    run_frame_network(lpcnet, gru_a_condition, gru_b_condition, features, pitch);
->>>>>>> 41b52c6e
     memcpy(lpc, lpcnet->old_lpc[FEATURES_DELAY-1], LPC_ORDER*sizeof(lpc[0]));
     memmove(lpcnet->old_lpc[1], lpcnet->old_lpc[0], (FEATURES_DELAY-1)*LPC_ORDER*sizeof(lpc[0]));
     lpc_from_cepstrum(lpcnet->old_lpc[0], features);
