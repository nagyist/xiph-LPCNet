/* Copyright (c) 2017-2018 Mozilla */
/*
   Redistribution and use in source and binary forms, with or without
   modification, are permitted provided that the following conditions
   are met:

   - Redistributions of source code must retain the above copyright
   notice, this list of conditions and the following disclaimer.

   - Redistributions in binary form must reproduce the above copyright
   notice, this list of conditions and the following disclaimer in the
   documentation and/or other materials provided with the distribution.

   THIS SOFTWARE IS PROVIDED BY THE COPYRIGHT HOLDERS AND CONTRIBUTORS
   ``AS IS'' AND ANY EXPRESS OR IMPLIED WARRANTIES, INCLUDING, BUT NOT
   LIMITED TO, THE IMPLIED WARRANTIES OF MERCHANTABILITY AND FITNESS FOR
   A PARTICULAR PURPOSE ARE DISCLAIMED.  IN NO EVENT SHALL THE FOUNDATION OR
   CONTRIBUTORS BE LIABLE FOR ANY DIRECT, INDIRECT, INCIDENTAL, SPECIAL,
   EXEMPLARY, OR CONSEQUENTIAL DAMAGES (INCLUDING, BUT NOT LIMITED TO,
   PROCUREMENT OF SUBSTITUTE GOODS OR SERVICES; LOSS OF USE, DATA, OR
   PROFITS; OR BUSINESS INTERRUPTION) HOWEVER CAUSED AND ON ANY THEORY OF
   LIABILITY, WHETHER IN CONTRACT, STRICT LIABILITY, OR TORT (INCLUDING
   NEGLIGENCE OR OTHERWISE) ARISING IN ANY WAY OUT OF THE USE OF THIS
   SOFTWARE, EVEN IF ADVISED OF THE POSSIBILITY OF SUCH DAMAGE.
*/

#ifdef HAVE_CONFIG_H
#include "config.h"
#endif

#include <stdlib.h>
#include <string.h>
#include <stdio.h>
#include <unistd.h>
#include "kiss_fft.h"
#include "common.h"
#include <math.h>
#include "freq.h"
#include "pitch.h"
#include "arch.h"
#include <assert.h>
#include "lpcnet.h"
#include "lpcnet_private.h"
#include "dump_data.h"

static void biquad(float *y, float mem[2], const float *x, const float *b, const float *a, int N) {
  int i;
  for (i=0;i<N;i++) {
    float xi, yi;
    xi = x[i];
    yi = x[i] + mem[0];
    mem[0] = mem[1] + (b[0]*(double)xi - a[0]*(double)yi);
    mem[1] = (b[1]*(double)xi - a[1]*(double)yi);
    y[i] = yi;
  }
}

static float uni_rand() {
  return rand()/(double)RAND_MAX-.5;
}

static void rand_resp(float *a, float *b) {
  a[0] = .75*uni_rand();
  a[1] = .75*uni_rand();
  b[0] = .75*uni_rand();
  b[1] = .75*uni_rand();
}

void compute_noise(int *noise, float noise_std) {
#if NOISE_TYPE == NO_NOISE
  (void) noise_std;
  memset(noise, 0, FRAME_SIZE * sizeof(*noise));
#elif NOISE_TYPE == LEGACY_NOISE
  int i;
  for (i=0;i<FRAME_SIZE;i++) {
    noise[i] = (int)floor(.5 + noise_std*.707*(log_approx((float)rand()/RAND_MAX)-log_approx((float)rand()/RAND_MAX)));
  }
#elif NOISE_TYPE == VELVET_NOISE
  /* should actually be put in a state */
  int i;
  static int positions[NUM_VELVET_NOISE];
  
  memset(noise, 0, FRAME_SIZE * sizeof(*noise));

  for (i = 0; i < NUM_VELVET_NOISE; i ++)
  {
    int p;
    int local_p;
    int factor;
    int sign;

    p = positions[i];
    factor = ((int) noise_std) * velvet_noise_a[i];

    while (p < FRAME_SIZE)
    {
      local_p = (int) round((float) rand() / RAND_MAX * (velvet_noise_T[i] - 1));
      
      sign = (float) rand() / RAND_MAX < 0.5 ? 1 : -1;

      noise[p + local_p] += factor * sign;
      
      p += velvet_noise_T[i];
    }

    positions[i] = p % FRAME_SIZE;
  }
#endif
}

static short float2short(float x)
{
  int i;
  i = (int)floor(.5+x);
  return IMAX(-32767, IMIN(32767, i));
}


void write_audio(LPCNetEncState *st, const short *pcm, const int *noise, FILE *file, int nframes) {
  int i, k;
  for (k=0;k<nframes;k++) {
  short data[2*FRAME_SIZE];
  for (i=0;i<FRAME_SIZE;i++) {
    float p=0;
    float e;
    int j;
    for (j=0;j<LPC_ORDER;j++) p -= st->features[k][NB_BANDS+2+j]*st->sig_mem[j];
    e = lin2ulaw(pcm[k*FRAME_SIZE+i] - p);
    /* Signal in. */
    data[2*i] = float2short(st->sig_mem[0]);
    /* Signal out. */
    data[2*i+1] = pcm[k*FRAME_SIZE+i];
    /* Simulate error on excitation. */
    e += noise[k*FRAME_SIZE+i];
    e = IMIN(255, IMAX(0, e));
    
    RNN_MOVE(&st->sig_mem[1], &st->sig_mem[0], LPC_ORDER-1);
    st->sig_mem[0] = p + ulaw2lin(e);
    st->exc_mem = e;
  }
  fwrite(data, 4*FRAME_SIZE, 1, file);
  }
}

int main(int argc, char **argv) {
  int i;
  char *argv0;
  int count=0;
  static const float a_hp[2] = {-1.99599, 0.99600};
  static const float b_hp[2] = {-2, 1};
  float a_sig[2] = {0};
  float b_sig[2] = {0};
  float mem_hp_x[2]={0};
  float mem_resp_x[2]={0};
  float mem_preemph=0;
  float x[FRAME_SIZE];
  int gain_change_count=0;
  FILE *f1;
  FILE *ffeat;
  FILE *fpcm=NULL;
  short pcm[FRAME_SIZE]={0};
  short pcmbuf[FRAME_SIZE*4]={0};
  int noisebuf[FRAME_SIZE*4]={0};
  short tmp[FRAME_SIZE] = {0};
  float savedX[FRAME_SIZE] = {0};
  float speech_gain=1;
  int last_silent = 1;
  float old_speech_gain = 1;
  int one_pass_completed = 0;
  LPCNetEncState *st;
  float noise_std=0;
  int training = -1;
  int encode = 0;
  int decode = 0;
  int quantize = 0;
  srand(getpid());
  st = lpcnet_encoder_create();
  argv0=argv[0];
  if (argc == 5 && strcmp(argv[1], "-train")==0) training = 1;
  if (argc == 5 && strcmp(argv[1], "-qtrain")==0) {
      training = 1;
      quantize = 1;
  }
  if (argc == 4 && strcmp(argv[1], "-test")==0) training = 0;
  if (argc == 4 && strcmp(argv[1], "-qtest")==0) {
      training = 0;
      quantize = 1;
  }
  if (argc == 4 && strcmp(argv[1], "-encode")==0) {
      training = 0;
      quantize = 1;
      encode = 1;
  }
  if (argc == 4 && strcmp(argv[1], "-decode")==0) {
      training = 0;
      decode = 1;
  }
  if (training == -1) {
    fprintf(stderr, "usage: %s -train <speech> <features out> <pcm out>\n", argv0);
    fprintf(stderr, "  or   %s -test <speech> <features out>\n", argv0);
    return 1;
  }
  f1 = fopen(argv[2], "r");
  if (f1 == NULL) {
    fprintf(stderr,"Error opening input .s16 16kHz speech input file: %s\n", argv[2]);
    exit(1);
  }
  ffeat = fopen(argv[3], "wb");
  if (ffeat == NULL) {
    fprintf(stderr,"Error opening output feature file: %s\n", argv[3]);
    exit(1);
  }
  if (decode) {
    float vq_mem[NB_BANDS] = {0};
    while (1) {
      int ret;
      unsigned char buf[8];
      float features[4][NB_TOTAL_FEATURES];
      /*int c0_id, main_pitch, modulation, corr_id, vq_end[3], vq_mid, interp_id;*/
      /*ret = fscanf(f1, "%d %d %d %d %d %d %d %d %d\n", &c0_id, &main_pitch, &modulation, &corr_id, &vq_end[0], &vq_end[1], &vq_end[2], &vq_mid, &interp_id);*/
      ret = fread(buf, 1, 8, f1);
      if (ret != 8) break;
      decode_packet(features, vq_mem, buf);
      for (i=0;i<4;i++) {
        fwrite(features[i], sizeof(float), NB_TOTAL_FEATURES, ffeat);
      }
    }
    return 0;
  }
  if (training) {
    fpcm = fopen(argv[4], "wb");
    if (fpcm == NULL) {
      fprintf(stderr,"Error opening output PCM file: %s\n", argv[4]);
      exit(1);
    }
  }
  while (1) {
    float E=0;
    int silent;
    size_t ret;
    for (i=0;i<FRAME_SIZE;i++) x[i] = tmp[i];
    ret = fread(tmp, sizeof(short), FRAME_SIZE, f1);
    if (feof(f1) || ret != FRAME_SIZE) {
      if (!training) break;
      rewind(f1);
      ret = fread(tmp, sizeof(short), FRAME_SIZE, f1);
      if (ret != FRAME_SIZE) {
        fprintf(stderr, "error reading\n");
        exit(1);
      }
      one_pass_completed = 1;
    }
    for (i=0;i<FRAME_SIZE;i++) E += tmp[i]*(float)tmp[i];
    if (0 && training) {
      silent = E < 5000 || (last_silent && E < 20000);
      if (!last_silent && silent) {
        for (i=0;i<FRAME_SIZE;i++) savedX[i] = x[i];
      }
      if (last_silent && !silent) {
          for (i=0;i<FRAME_SIZE;i++) {
            float f = (float)i/FRAME_SIZE;
            tmp[i] = (int)floor(.5 + f*tmp[i] + (1-f)*savedX[i]);
          }
      }
      if (last_silent) {
        last_silent = silent;
        continue;
      }
      last_silent = silent;
    }
    if (count*FRAME_SIZE_5MS>=10000000 && one_pass_completed) break;
    if (training && ++gain_change_count > 2821) {
      float tmp, tmp2;
      speech_gain = pow(10., (MIN_GAIN_DB + (MAX_GAIN_DB - MIN_GAIN_DB) * ((float) rand() / RAND_MAX )) / 20.);
<<<<<<< HEAD
#ifdef APPY_RANDOM_GAIN_DROP
=======
    #ifdef APPY_RANDOM_GAIN_DROP
>>>>>>> 40031113
      if (rand()%20==0) speech_gain *= .01;
    #endif
    #ifdef APPLY_SILENCE
      if (rand()%100==0) speech_gain = 0;
    #endif
      gain_change_count = 0;
      rand_resp(a_sig, b_sig);
  #if NOISE_TYPE == LEGACY_NOISE
      tmp = (float)rand()/RAND_MAX;
      tmp2 = (float)rand()/RAND_MAX;
      noise_std = ABS16(-1.5*log(1e-4+tmp)-.5*log(1e-4+tmp2));
  #elif NOISE_TYPE == VELVET_NOISE
      noise_std = floor((float)rand()/RAND_MAX * 2.8);
      (void) tmp;
      (void) tmp2;
  #else
      noise_std = 0;
      (void) noise_std;
      (void) tmp;
      (void) tmp2;
  #endif

    }
    biquad(x, mem_hp_x, x, b_hp, a_hp, FRAME_SIZE);
    biquad(x, mem_resp_x, x, b_sig, a_sig, FRAME_SIZE);
    preemphasis(x, &mem_preemph, x, PREEMPHASIS, FRAME_SIZE);
    for (i=0;i<FRAME_SIZE;i++) {
      float g;
      float f = (float)i/FRAME_SIZE;
      g = f*speech_gain + (1-f)*old_speech_gain;
      x[i] *= g;
    }
    for (i=0;i<FRAME_SIZE;i++) x[i] += rand()/(float)RAND_MAX - .5;
    /* PCM is delayed by 1/2 frame to make the features centered on the frames. */
    for (i=0;i<FRAME_SIZE-TRAINING_OFFSET;i++) pcm[i+TRAINING_OFFSET] = float2short(x[i]);
    compute_frame_features(st, x);

    RNN_COPY(&pcmbuf[st->pcount*FRAME_SIZE], pcm, FRAME_SIZE);
    if (fpcm) {
        compute_noise(&noisebuf[st->pcount*FRAME_SIZE], noise_std);
    }
    
    if (!quantize) {
      process_single_frame(st, ffeat);
      if (fpcm) write_audio(st, pcm, &noisebuf[st->pcount*FRAME_SIZE], fpcm, 1);
    }
    st->pcount++;
    /* Running on groups of 4 frames. */
    if (st->pcount == 4) {
      if (quantize) {
        unsigned char buf[8];
        process_superframe(st, buf, ffeat, encode, quantize);
        if (fpcm) write_audio(st, pcmbuf, noisebuf, fpcm, 4);
      }
      st->pcount = 0;
    }
    /*if (fpcm) fwrite(pcm, sizeof(short), FRAME_SIZE, fpcm);*/
    for (i=0;i<TRAINING_OFFSET;i++) pcm[i] = float2short(x[i+FRAME_SIZE-TRAINING_OFFSET]);
    old_speech_gain = speech_gain;
    count++;
  }
  fclose(f1);
  fclose(ffeat);
  if (fpcm) fclose(fpcm);
  lpcnet_encoder_destroy(st);
  return 0;
}
<|MERGE_RESOLUTION|>--- conflicted
+++ resolved
@@ -94,8 +94,8 @@
 
     while (p < FRAME_SIZE)
     {
-      local_p = (int) round((float) rand() / RAND_MAX * (velvet_noise_T[i] - 1));
-      
+      local_p = (int) floor((float) rand() / RAND_MAX * velvet_noise_T[i]);
+      if (local_p >= velvet_noise_T[i]) local_p = velvet_noise_T[i] - 1;
       sign = (float) rand() / RAND_MAX < 0.5 ? 1 : -1;
 
       noise[p + local_p] += factor * sign;
@@ -272,11 +272,7 @@
     if (training && ++gain_change_count > 2821) {
       float tmp, tmp2;
       speech_gain = pow(10., (MIN_GAIN_DB + (MAX_GAIN_DB - MIN_GAIN_DB) * ((float) rand() / RAND_MAX )) / 20.);
-<<<<<<< HEAD
-#ifdef APPY_RANDOM_GAIN_DROP
-=======
     #ifdef APPY_RANDOM_GAIN_DROP
->>>>>>> 40031113
       if (rand()%20==0) speech_gain *= .01;
     #endif
     #ifdef APPLY_SILENCE
