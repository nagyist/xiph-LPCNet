#ifndef LPCNET_PRIVATE_H
#define LPCNET_PRIVATE_H

#include <stdio.h>
#include "common.h"
#include "freq.h"
#include "lpcnet.h"
#include "nnet_data.h"
#include "plc_data.h"
#include "kiss99.h"

#define BITS_PER_CHAR 8

#define PITCH_MIN_PERIOD 32
#define PITCH_MAX_PERIOD 256

#define PITCH_FRAME_SIZE 320
#define PITCH_BUF_SIZE (PITCH_MAX_PERIOD+PITCH_FRAME_SIZE)

#define MULTI 4
#define MULTI_MASK (MULTI-1)

#define FORBIDDEN_INTERP 7

<<<<<<< HEAD
=======
#define FEATURES_DELAY 0

>>>>>>> 4af54811
struct LPCNetState {
    NNetState nnet;
    int last_exc;
    float last_sig[LPC_ORDER];
#if FEATURES_DELAY>0
    float old_lpc[FEATURES_DELAY][LPC_ORDER];
#endif
    float sampling_logit_table[256];
    float gru_a_condition[3*GRU_A_STATE_SIZE];
    float gru_b_condition[3*GRU_B_STATE_SIZE];
    int frame_count;
    float deemph_mem;
    float lpc[LPC_ORDER];
    kiss99_ctx rng;
};

struct LPCNetDecState {
    LPCNetState lpcnet_state;
    float vq_mem[NB_BANDS];
};

struct LPCNetEncState{
  float analysis_mem[OVERLAP_SIZE];
  float mem_preemph;
  int pcount;
  float pitch_mem[LPC_ORDER];
  float pitch_filt;
  float xc[10][PITCH_MAX_PERIOD+1];
  float frame_weight[10];
  float exc_buf[PITCH_BUF_SIZE];
  float pitch_max_path[2][PITCH_MAX_PERIOD];
  float pitch_max_path_all;
  int best_i;
  float last_gain;
  int last_period;
  float lpc[LPC_ORDER];
  float vq_mem[NB_BANDS];
  float features[4][NB_TOTAL_FEATURES];
  float sig_mem[LPC_ORDER];
  int exc_mem;
  float burg_cepstrum[2*NB_BANDS];
};

#define PLC_BUF_SIZE (FEATURES_DELAY*FRAME_SIZE + TRAINING_OFFSET)
struct LPCNetPLCState {
  LPCNetState lpcnet;
  LPCNetEncState enc;
  short pcm[PLC_BUF_SIZE+FRAME_SIZE];
  int pcm_fill;
  int skip_analysis;
  int blend;
  float features[NB_TOTAL_FEATURES];
  int loss_count;
  PLCNetState plc_net;
  PLCNetState plc_copy;
  int enable_blending;
  int non_causal;
  double dc_mem;
  double syn_dc;
  int remove_dc;

  short dc_buf[TRAINING_OFFSET];
  int queued_update;
  short queued_samples[FRAME_SIZE];
};

extern float ceps_codebook1[];
extern float ceps_codebook2[];
extern float ceps_codebook3[];
extern float ceps_codebook_diff4[];

void preemphasis(float *y, float *mem, const float *x, float coef, int N);

void perform_double_interp(float features[4][NB_TOTAL_FEATURES], const float *mem, int best_id);

void process_superframe(LPCNetEncState *st, unsigned char *buf, FILE *ffeat, int encode, int quantize);

void compute_frame_features(LPCNetEncState *st, const float *in);

void decode_packet(float features[4][NB_TOTAL_FEATURES], float *vq_mem, const unsigned char buf[8]);

void run_frame_network(LPCNetState *lpcnet, float *gru_a_condition, float *gru_b_condition, float *lpc, const float *features);
void lpcnet_synthesize_tail_impl(LPCNetState *lpcnet, short *output, int N, int preload);
void lpcnet_synthesize_impl(LPCNetState *lpcnet, const float *features, short *output, int N, int preload);
void lpcnet_synthesize_blend_impl(LPCNetState *lpcnet, const short *pcm_in, short *output, int N);
void process_single_frame(LPCNetEncState *st, FILE *ffeat);
int lpcnet_compute_single_frame_features(LPCNetEncState *st, const short *pcm, float features[NB_TOTAL_FEATURES]);

void process_single_frame(LPCNetEncState *st, FILE *ffeat);

void run_frame_network(LPCNetState *lpcnet, float *gru_a_condition, float *gru_b_condition, float *lpc, const float *features);
#endif<|MERGE_RESOLUTION|>--- conflicted
+++ resolved
@@ -22,11 +22,6 @@
 
 #define FORBIDDEN_INTERP 7
 
-<<<<<<< HEAD
-=======
-#define FEATURES_DELAY 0
-
->>>>>>> 4af54811
 struct LPCNetState {
     NNetState nnet;
     int last_exc;
